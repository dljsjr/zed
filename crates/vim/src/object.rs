use std::ops::Range;

use editor::{
    char_kind,
    display_map::DisplaySnapshot,
    movement::{self, FindRange},
    Bias, CharKind, DisplayPoint,
};
use gpui::{actions, impl_actions, AppContext, WindowContext};
use language::Selection;
use serde::Deserialize;
use workspace::Workspace;

use crate::{motion::right, normal::normal_object, state::Mode, visual::visual_object, Vim};

#[derive(Copy, Clone, Debug, PartialEq)]
pub enum Object {
    Word { ignore_punctuation: bool },
    Sentence,
    Quotes,
    BackQuotes,
    DoubleQuotes,
    Parentheses,
    SquareBrackets,
    CurlyBrackets,
    AngleBrackets,
}

#[derive(Clone, Deserialize, PartialEq)]
#[serde(rename_all = "camelCase")]
struct Word {
    #[serde(default)]
    ignore_punctuation: bool,
}

actions!(
    vim,
    [
        Sentence,
        Quotes,
        BackQuotes,
        DoubleQuotes,
        Parentheses,
        SquareBrackets,
        CurlyBrackets,
        AngleBrackets
    ]
);
impl_actions!(vim, [Word]);

pub fn init(cx: &mut AppContext) {
    cx.add_action(
        |_: &mut Workspace, &Word { ignore_punctuation }: &Word, cx: _| {
            object(Object::Word { ignore_punctuation }, cx)
        },
    );
    cx.add_action(|_: &mut Workspace, _: &Sentence, cx: _| object(Object::Sentence, cx));
    cx.add_action(|_: &mut Workspace, _: &Quotes, cx: _| object(Object::Quotes, cx));
    cx.add_action(|_: &mut Workspace, _: &BackQuotes, cx: _| object(Object::BackQuotes, cx));
    cx.add_action(|_: &mut Workspace, _: &DoubleQuotes, cx: _| object(Object::DoubleQuotes, cx));
    cx.add_action(|_: &mut Workspace, _: &Parentheses, cx: _| object(Object::Parentheses, cx));
    cx.add_action(|_: &mut Workspace, _: &SquareBrackets, cx: _| {
        object(Object::SquareBrackets, cx)
    });
    cx.add_action(|_: &mut Workspace, _: &CurlyBrackets, cx: _| object(Object::CurlyBrackets, cx));
    cx.add_action(|_: &mut Workspace, _: &AngleBrackets, cx: _| object(Object::AngleBrackets, cx));
}

fn object(object: Object, cx: &mut WindowContext) {
    match Vim::read(cx).state().mode {
        Mode::Normal => normal_object(object, cx),
        Mode::Visual | Mode::VisualLine | Mode::VisualBlock => visual_object(object, cx),
        Mode::Insert => {
            // Shouldn't execute a text object in insert mode. Ignoring
        }
    }
}

impl Object {
    pub fn is_multiline(self) -> bool {
        match self {
            Object::Word { .. } | Object::Quotes | Object::BackQuotes | Object::DoubleQuotes => {
                false
            }
            Object::Sentence
            | Object::Parentheses
            | Object::AngleBrackets
            | Object::CurlyBrackets
            | Object::SquareBrackets => true,
        }
    }

    pub fn always_expands_both_ways(self) -> bool {
        match self {
            Object::Word { .. } | Object::Sentence => false,
            Object::Quotes
            | Object::BackQuotes
            | Object::DoubleQuotes
            | Object::Parentheses
            | Object::SquareBrackets
            | Object::CurlyBrackets
            | Object::AngleBrackets => true,
        }
    }

    pub fn target_visual_mode(self, current_mode: Mode) -> Mode {
        match self {
            Object::Word { .. } if current_mode == Mode::VisualLine => Mode::Visual,
            Object::Word { .. } => current_mode,
            Object::Sentence
            | Object::Quotes
            | Object::BackQuotes
            | Object::DoubleQuotes
            | Object::Parentheses
            | Object::SquareBrackets
            | Object::CurlyBrackets
            | Object::AngleBrackets => Mode::Visual,
        }
    }

    pub fn range(
        self,
        map: &DisplaySnapshot,
        relative_to: DisplayPoint,
        around: bool,
    ) -> Option<Range<DisplayPoint>> {
        match self {
            Object::Word { ignore_punctuation } => {
                if around {
                    around_word(map, relative_to, ignore_punctuation)
                } else {
                    in_word(map, relative_to, ignore_punctuation)
                }
            }
            Object::Sentence => sentence(map, relative_to, around),
            Object::Quotes => {
                surrounding_markers(map, relative_to, around, self.is_multiline(), '\'', '\'')
            }
            Object::BackQuotes => {
                surrounding_markers(map, relative_to, around, self.is_multiline(), '`', '`')
            }
            Object::DoubleQuotes => {
                surrounding_markers(map, relative_to, around, self.is_multiline(), '"', '"')
            }
            Object::Parentheses => {
                surrounding_markers(map, relative_to, around, self.is_multiline(), '(', ')')
            }
            Object::SquareBrackets => {
                surrounding_markers(map, relative_to, around, self.is_multiline(), '[', ']')
            }
            Object::CurlyBrackets => {
                surrounding_markers(map, relative_to, around, self.is_multiline(), '{', '}')
            }
            Object::AngleBrackets => {
                surrounding_markers(map, relative_to, around, self.is_multiline(), '<', '>')
            }
        }
    }

    pub fn expand_selection(
        self,
        map: &DisplaySnapshot,
        selection: &mut Selection<DisplayPoint>,
        around: bool,
    ) -> bool {
        if let Some(range) = self.range(map, selection.head(), around) {
            selection.start = range.start;
            selection.end = range.end;
            true
        } else {
            false
        }
    }
}

/// Return a range that surrounds the word relative_to is in
/// If relative_to is at the start of a word, return the word.
/// If relative_to is between words, return the space between
fn in_word(
    map: &DisplaySnapshot,
    relative_to: DisplayPoint,
    ignore_punctuation: bool,
) -> Option<Range<DisplayPoint>> {
    // Use motion::right so that we consider the character under the cursor when looking for the start
<<<<<<< HEAD
    let language = map.buffer_snapshot.language_at(relative_to.to_point(map));
    let start = movement::find_preceding_boundary(
=======
    let scope = map
        .buffer_snapshot
        .language_scope_at(relative_to.to_point(map));
    let start = movement::find_preceding_boundary_in_line(
>>>>>>> 0e41c6c5
        map,
        right(map, relative_to, 1),
        movement::FindRange::SingleLine,
        |left, right| {
            char_kind(&scope, left).coerce_punctuation(ignore_punctuation)
                != char_kind(&scope, right).coerce_punctuation(ignore_punctuation)
        },
    );
<<<<<<< HEAD
    let end = movement::find_boundary(map, relative_to, FindRange::SingleLine, |left, right| {
        char_kind(language, left).coerce_punctuation(ignore_punctuation)
            != char_kind(language, right).coerce_punctuation(ignore_punctuation)
=======
    let end = movement::find_boundary_in_line(map, relative_to, |left, right| {
        char_kind(&scope, left).coerce_punctuation(ignore_punctuation)
            != char_kind(&scope, right).coerce_punctuation(ignore_punctuation)
>>>>>>> 0e41c6c5
    });

    Some(start..end)
}

/// Return a range that surrounds the word and following whitespace
/// relative_to is in.
/// If relative_to is at the start of a word, return the word and following whitespace.
/// If relative_to is between words, return the whitespace back and the following word

/// if in word
///   delete that word
///   if there is whitespace following the word, delete that as well
///   otherwise, delete any preceding whitespace
/// otherwise
///   delete whitespace around cursor
///   delete word following the cursor
fn around_word(
    map: &DisplaySnapshot,
    relative_to: DisplayPoint,
    ignore_punctuation: bool,
) -> Option<Range<DisplayPoint>> {
    let scope = map
        .buffer_snapshot
        .language_scope_at(relative_to.to_point(map));
    let in_word = map
        .chars_at(relative_to)
        .next()
        .map(|(c, _)| char_kind(&scope, c) != CharKind::Whitespace)
        .unwrap_or(false);

    if in_word {
        around_containing_word(map, relative_to, ignore_punctuation)
    } else {
        around_next_word(map, relative_to, ignore_punctuation)
    }
}

fn around_containing_word(
    map: &DisplaySnapshot,
    relative_to: DisplayPoint,
    ignore_punctuation: bool,
) -> Option<Range<DisplayPoint>> {
    in_word(map, relative_to, ignore_punctuation)
        .map(|range| expand_to_include_whitespace(map, range, true))
}

fn around_next_word(
    map: &DisplaySnapshot,
    relative_to: DisplayPoint,
    ignore_punctuation: bool,
) -> Option<Range<DisplayPoint>> {
    let scope = map
        .buffer_snapshot
        .language_scope_at(relative_to.to_point(map));
    // Get the start of the word
    let start = movement::find_preceding_boundary(
        map,
        right(map, relative_to, 1),
        FindRange::SingleLine,
        |left, right| {
            char_kind(&scope, left).coerce_punctuation(ignore_punctuation)
                != char_kind(&scope, right).coerce_punctuation(ignore_punctuation)
        },
    );

    let mut word_found = false;
<<<<<<< HEAD
    let end = movement::find_boundary(map, relative_to, FindRange::MultiLine, |left, right| {
        let left_kind = char_kind(language, left).coerce_punctuation(ignore_punctuation);
        let right_kind = char_kind(language, right).coerce_punctuation(ignore_punctuation);
=======
    let end = movement::find_boundary(map, relative_to, |left, right| {
        let left_kind = char_kind(&scope, left).coerce_punctuation(ignore_punctuation);
        let right_kind = char_kind(&scope, right).coerce_punctuation(ignore_punctuation);
>>>>>>> 0e41c6c5

        let found = (word_found && left_kind != right_kind) || right == '\n' && left == '\n';

        if right_kind != CharKind::Whitespace {
            word_found = true;
        }

        found
    });

    Some(start..end)
}

fn sentence(
    map: &DisplaySnapshot,
    relative_to: DisplayPoint,
    around: bool,
) -> Option<Range<DisplayPoint>> {
    let mut start = None;
    let mut previous_end = relative_to;

    let mut chars = map.chars_at(relative_to).peekable();

    // Search backwards for the previous sentence end or current sentence start. Include the character under relative_to
    for (char, point) in chars
        .peek()
        .cloned()
        .into_iter()
        .chain(map.reverse_chars_at(relative_to))
    {
        if is_sentence_end(map, point) {
            break;
        }

        if is_possible_sentence_start(char) {
            start = Some(point);
        }

        previous_end = point;
    }

    // Search forward for the end of the current sentence or if we are between sentences, the start of the next one
    let mut end = relative_to;
    for (char, point) in chars {
        if start.is_none() && is_possible_sentence_start(char) {
            if around {
                start = Some(point);
                continue;
            } else {
                end = point;
                break;
            }
        }

        end = point;
        *end.column_mut() += char.len_utf8() as u32;
        end = map.clip_point(end, Bias::Left);

        if is_sentence_end(map, end) {
            break;
        }
    }

    let mut range = start.unwrap_or(previous_end)..end;
    if around {
        range = expand_to_include_whitespace(map, range, false);
    }

    Some(range)
}

fn is_possible_sentence_start(character: char) -> bool {
    !character.is_whitespace() && character != '.'
}

const SENTENCE_END_PUNCTUATION: &[char] = &['.', '!', '?'];
const SENTENCE_END_FILLERS: &[char] = &[')', ']', '"', '\''];
const SENTENCE_END_WHITESPACE: &[char] = &[' ', '\t', '\n'];
fn is_sentence_end(map: &DisplaySnapshot, point: DisplayPoint) -> bool {
    let mut next_chars = map.chars_at(point).peekable();
    if let Some((char, _)) = next_chars.next() {
        // We are at a double newline. This position is a sentence end.
        if char == '\n' && next_chars.peek().map(|(c, _)| c == &'\n').unwrap_or(false) {
            return true;
        }

        // The next text is not a valid whitespace. This is not a sentence end
        if !SENTENCE_END_WHITESPACE.contains(&char) {
            return false;
        }
    }

    for (char, _) in map.reverse_chars_at(point) {
        if SENTENCE_END_PUNCTUATION.contains(&char) {
            return true;
        }

        if !SENTENCE_END_FILLERS.contains(&char) {
            return false;
        }
    }

    return false;
}

/// Expands the passed range to include whitespace on one side or the other in a line. Attempts to add the
/// whitespace to the end first and falls back to the start if there was none.
fn expand_to_include_whitespace(
    map: &DisplaySnapshot,
    mut range: Range<DisplayPoint>,
    stop_at_newline: bool,
) -> Range<DisplayPoint> {
    let mut whitespace_included = false;

    let mut chars = map.chars_at(range.end).peekable();
    while let Some((char, point)) = chars.next() {
        if char == '\n' && stop_at_newline {
            break;
        }

        if char.is_whitespace() {
            // Set end to the next display_point or the character position after the current display_point
            range.end = chars.peek().map(|(_, point)| *point).unwrap_or_else(|| {
                let mut end = point;
                *end.column_mut() += char.len_utf8() as u32;
                map.clip_point(end, Bias::Left)
            });

            if char != '\n' {
                whitespace_included = true;
            }
        } else {
            // Found non whitespace. Quit out.
            break;
        }
    }

    if !whitespace_included {
        for (char, point) in map.reverse_chars_at(range.start) {
            if char == '\n' && stop_at_newline {
                break;
            }

            if !char.is_whitespace() {
                break;
            }

            range.start = point;
        }
    }

    range
}

fn surrounding_markers(
    map: &DisplaySnapshot,
    relative_to: DisplayPoint,
    around: bool,
    search_across_lines: bool,
    start_marker: char,
    end_marker: char,
) -> Option<Range<DisplayPoint>> {
    let mut matched_ends = 0;
    let mut start = None;
    for (char, mut point) in map.reverse_chars_at(relative_to) {
        if char == start_marker {
            if matched_ends > 0 {
                matched_ends -= 1;
            } else {
                if around {
                    start = Some(point)
                } else {
                    *point.column_mut() += char.len_utf8() as u32;
                    start = Some(point)
                }
                break;
            }
        } else if char == end_marker {
            matched_ends += 1;
        } else if char == '\n' && !search_across_lines {
            break;
        }
    }

    let mut matched_starts = 0;
    let mut end = None;
    for (char, mut point) in map.chars_at(relative_to) {
        if char == end_marker {
            if start.is_none() {
                break;
            }

            if matched_starts > 0 {
                matched_starts -= 1;
            } else {
                if around {
                    *point.column_mut() += char.len_utf8() as u32;
                    end = Some(point);
                } else {
                    end = Some(point);
                }

                break;
            }
        }

        if char == start_marker {
            if start.is_none() {
                if around {
                    start = Some(point);
                } else {
                    *point.column_mut() += char.len_utf8() as u32;
                    start = Some(point);
                }
            } else {
                matched_starts += 1;
            }
        }

        if char == '\n' && !search_across_lines {
            break;
        }
    }

    let (Some(mut start), Some(mut end)) = (start, end) else {
        return None;
    };

    if !around {
        // if a block starts with a newline, move the start to after the newline.
        let mut was_newline = false;
        for (char, point) in map.chars_at(start) {
            if was_newline {
                start = point;
            } else if char == '\n' {
                was_newline = true;
                continue;
            }
            break;
        }
        // if a block ends with a newline, then whitespace, then the delimeter,
        // move the end to after the newline.
        let mut new_end = end;
        for (char, point) in map.reverse_chars_at(end) {
            if char == '\n' {
                end = new_end;
                break;
            }
            if !char.is_whitespace() {
                break;
            }
            new_end = point
        }
    }

    Some(start..end)
}

#[cfg(test)]
mod test {
    use indoc::indoc;

    use crate::test::{ExemptionFeatures, NeovimBackedTestContext};

    const WORD_LOCATIONS: &'static str = indoc! {"
        The quick ˇbrowˇnˇ•••
        fox ˇjuˇmpsˇ over
        the lazy dogˇ••
        ˇ
        ˇ
        ˇ
        Thˇeˇ-ˇquˇickˇ ˇbrownˇ•
        ˇ••
        ˇ••
        ˇ  fox-jumpˇs over
        the lazy dogˇ•
        ˇ
        "
    };

    #[gpui::test]
    async fn test_change_word_object(cx: &mut gpui::TestAppContext) {
        let mut cx = NeovimBackedTestContext::new(cx).await;

        cx.assert_binding_matches_all(["c", "i", "w"], WORD_LOCATIONS)
            .await;
        cx.assert_binding_matches_all(["c", "i", "shift-w"], WORD_LOCATIONS)
            .await;
        cx.assert_binding_matches_all(["c", "a", "w"], WORD_LOCATIONS)
            .await;
        cx.assert_binding_matches_all(["c", "a", "shift-w"], WORD_LOCATIONS)
            .await;
    }

    #[gpui::test]
    async fn test_delete_word_object(cx: &mut gpui::TestAppContext) {
        let mut cx = NeovimBackedTestContext::new(cx).await;

        cx.assert_binding_matches_all(["d", "i", "w"], WORD_LOCATIONS)
            .await;
        cx.assert_binding_matches_all(["d", "i", "shift-w"], WORD_LOCATIONS)
            .await;
        cx.assert_binding_matches_all(["d", "a", "w"], WORD_LOCATIONS)
            .await;
        cx.assert_binding_matches_all(["d", "a", "shift-w"], WORD_LOCATIONS)
            .await;
    }

    #[gpui::test]
    async fn test_visual_word_object(cx: &mut gpui::TestAppContext) {
        let mut cx = NeovimBackedTestContext::new(cx).await;

        /*
                cx.set_shared_state("The quick ˇbrown\nfox").await;
                cx.simulate_shared_keystrokes(["v"]).await;
                cx.assert_shared_state("The quick «bˇ»rown\nfox").await;
                cx.simulate_shared_keystrokes(["i", "w"]).await;
                cx.assert_shared_state("The quick «brownˇ»\nfox").await;
        */
        cx.set_shared_state("The quick brown\nˇ\nfox").await;
        cx.simulate_shared_keystrokes(["v"]).await;
        cx.assert_shared_state("The quick brown\n«\nˇ»fox").await;
        cx.simulate_shared_keystrokes(["i", "w"]).await;
        cx.assert_shared_state("The quick brown\n«\nˇ»fox").await;

        cx.assert_binding_matches_all(["v", "i", "w"], WORD_LOCATIONS)
            .await;
        cx.assert_binding_matches_all_exempted(
            ["v", "h", "i", "w"],
            WORD_LOCATIONS,
            ExemptionFeatures::NonEmptyVisualTextObjects,
        )
        .await;
        cx.assert_binding_matches_all_exempted(
            ["v", "l", "i", "w"],
            WORD_LOCATIONS,
            ExemptionFeatures::NonEmptyVisualTextObjects,
        )
        .await;
        cx.assert_binding_matches_all(["v", "i", "shift-w"], WORD_LOCATIONS)
            .await;

        cx.assert_binding_matches_all_exempted(
            ["v", "i", "h", "shift-w"],
            WORD_LOCATIONS,
            ExemptionFeatures::NonEmptyVisualTextObjects,
        )
        .await;
        cx.assert_binding_matches_all_exempted(
            ["v", "i", "l", "shift-w"],
            WORD_LOCATIONS,
            ExemptionFeatures::NonEmptyVisualTextObjects,
        )
        .await;

        cx.assert_binding_matches_all_exempted(
            ["v", "a", "w"],
            WORD_LOCATIONS,
            ExemptionFeatures::AroundObjectLeavesWhitespaceAtEndOfLine,
        )
        .await;
        cx.assert_binding_matches_all_exempted(
            ["v", "a", "shift-w"],
            WORD_LOCATIONS,
            ExemptionFeatures::AroundObjectLeavesWhitespaceAtEndOfLine,
        )
        .await;
    }

    const SENTENCE_EXAMPLES: &[&'static str] = &[
        "ˇThe quick ˇbrownˇ?ˇ ˇFox Jˇumpsˇ!ˇ Ovˇer theˇ lazyˇ.",
        indoc! {"
            ˇThe quick ˇbrownˇ
            fox jumps over
            the lazy doˇgˇ.ˇ ˇThe quick ˇ
            brown fox jumps over
        "},
        indoc! {"
            The quick brown fox jumps.
            Over the lazy dog
            ˇ
            ˇ
            ˇ  fox-jumpˇs over
            the lazy dog.ˇ
            ˇ
        "},
        r#"ˇThe ˇquick brownˇ.)ˇ]ˇ'ˇ" Brown ˇfox jumpsˇ.ˇ "#,
    ];

    #[gpui::test]
    async fn test_change_sentence_object(cx: &mut gpui::TestAppContext) {
        let mut cx = NeovimBackedTestContext::new(cx)
            .await
            .binding(["c", "i", "s"]);
        cx.add_initial_state_exemptions(
            "The quick brown fox jumps.\nOver the lazy dog\nˇ\nˇ\n  fox-jumps over\nthe lazy dog.\n\n",
            ExemptionFeatures::SentenceOnEmptyLines);
        cx.add_initial_state_exemptions(
            "The quick brown fox jumps.\nOver the lazy dog\n\n\nˇ  foxˇ-ˇjumpˇs over\nthe lazy dog.\n\n",
            ExemptionFeatures::SentenceAtStartOfLineWithWhitespace);
        cx.add_initial_state_exemptions(
            "The quick brown fox jumps.\nOver the lazy dog\n\n\n  fox-jumps over\nthe lazy dog.ˇ\nˇ\n",
            ExemptionFeatures::SentenceAfterPunctuationAtEndOfFile);
        for sentence_example in SENTENCE_EXAMPLES {
            cx.assert_all(sentence_example).await;
        }

        let mut cx = cx.binding(["c", "a", "s"]);
        cx.add_initial_state_exemptions(
            "The quick brown?ˇ Fox Jumps! Over the lazy.",
            ExemptionFeatures::IncorrectLandingPosition,
        );
        cx.add_initial_state_exemptions(
            "The quick brown.)]\'\" Brown fox jumps.ˇ ",
            ExemptionFeatures::AroundObjectLeavesWhitespaceAtEndOfLine,
        );

        for sentence_example in SENTENCE_EXAMPLES {
            cx.assert_all(sentence_example).await;
        }
    }

    #[gpui::test]
    async fn test_delete_sentence_object(cx: &mut gpui::TestAppContext) {
        let mut cx = NeovimBackedTestContext::new(cx)
            .await
            .binding(["d", "i", "s"]);
        cx.add_initial_state_exemptions(
            "The quick brown fox jumps.\nOver the lazy dog\nˇ\nˇ\n  fox-jumps over\nthe lazy dog.\n\n",
            ExemptionFeatures::SentenceOnEmptyLines);
        cx.add_initial_state_exemptions(
            "The quick brown fox jumps.\nOver the lazy dog\n\n\nˇ  foxˇ-ˇjumpˇs over\nthe lazy dog.\n\n",
            ExemptionFeatures::SentenceAtStartOfLineWithWhitespace);
        cx.add_initial_state_exemptions(
            "The quick brown fox jumps.\nOver the lazy dog\n\n\n  fox-jumps over\nthe lazy dog.ˇ\nˇ\n",
            ExemptionFeatures::SentenceAfterPunctuationAtEndOfFile);

        for sentence_example in SENTENCE_EXAMPLES {
            cx.assert_all(sentence_example).await;
        }

        let mut cx = cx.binding(["d", "a", "s"]);
        cx.add_initial_state_exemptions(
            "The quick brown?ˇ Fox Jumps! Over the lazy.",
            ExemptionFeatures::IncorrectLandingPosition,
        );
        cx.add_initial_state_exemptions(
            "The quick brown.)]\'\" Brown fox jumps.ˇ ",
            ExemptionFeatures::AroundObjectLeavesWhitespaceAtEndOfLine,
        );

        for sentence_example in SENTENCE_EXAMPLES {
            cx.assert_all(sentence_example).await;
        }
    }

    #[gpui::test]
    async fn test_visual_sentence_object(cx: &mut gpui::TestAppContext) {
        let mut cx = NeovimBackedTestContext::new(cx)
            .await
            .binding(["v", "i", "s"]);
        for sentence_example in SENTENCE_EXAMPLES {
            cx.assert_all_exempted(sentence_example, ExemptionFeatures::SentenceOnEmptyLines)
                .await;
        }

        let mut cx = cx.binding(["v", "a", "s"]);
        for sentence_example in SENTENCE_EXAMPLES {
            cx.assert_all_exempted(
                sentence_example,
                ExemptionFeatures::AroundSentenceStartingBetweenIncludesWrongWhitespace,
            )
            .await;
        }
    }

    // Test string with "`" for opening surrounders and "'" for closing surrounders
    const SURROUNDING_MARKER_STRING: &str = indoc! {"
        ˇTh'ˇe ˇ`ˇ'ˇquˇi`ˇck broˇ'wn`
        'ˇfox juˇmps ovˇ`ˇer
        the ˇlazy dˇ'ˇoˇ`ˇg"};

    const SURROUNDING_OBJECTS: &[(char, char)] = &[
        ('\'', '\''), // Quote
        ('`', '`'),   // Back Quote
        ('"', '"'),   // Double Quote
        ('(', ')'),   // Parentheses
        ('[', ']'),   // SquareBrackets
        ('{', '}'),   // CurlyBrackets
        ('<', '>'),   // AngleBrackets
    ];

    #[gpui::test]
    async fn test_change_surrounding_character_objects(cx: &mut gpui::TestAppContext) {
        let mut cx = NeovimBackedTestContext::new(cx).await;

        for (start, end) in SURROUNDING_OBJECTS {
            if ((start == &'\'' || start == &'`' || start == &'"')
                && !ExemptionFeatures::QuotesSeekForward.supported())
                || (start == &'<' && !ExemptionFeatures::AngleBracketsFreezeNeovim.supported())
            {
                continue;
            }

            let marked_string = SURROUNDING_MARKER_STRING
                .replace('`', &start.to_string())
                .replace('\'', &end.to_string());

            cx.assert_binding_matches_all(["c", "i", &start.to_string()], &marked_string)
                .await;
            cx.assert_binding_matches_all(["c", "i", &end.to_string()], &marked_string)
                .await;
            cx.assert_binding_matches_all(["c", "a", &start.to_string()], &marked_string)
                .await;
            cx.assert_binding_matches_all(["c", "a", &end.to_string()], &marked_string)
                .await;
        }
    }

    #[gpui::test]
    async fn test_multiline_surrounding_character_objects(cx: &mut gpui::TestAppContext) {
        let mut cx = NeovimBackedTestContext::new(cx).await;

        cx.set_shared_state(indoc! {
            "func empty(a string) bool {
               if a == \"\" {
                  return true
               }
               ˇreturn false
            }"
        })
        .await;
        cx.simulate_shared_keystrokes(["v", "i", "{"]).await;
        cx.assert_shared_state(indoc! {"
            func empty(a string) bool {
            «   if a == \"\" {
                  return true
               }
               return false
            ˇ»}"})
            .await;
        cx.set_shared_state(indoc! {
            "func empty(a string) bool {
                 if a == \"\" {
                     ˇreturn true
                 }
                 return false
            }"
        })
        .await;
        cx.simulate_shared_keystrokes(["v", "i", "{"]).await;
        cx.assert_shared_state(indoc! {"
            func empty(a string) bool {
                 if a == \"\" {
            «         return true
            ˇ»     }
                 return false
            }"})
            .await;
    }

    #[gpui::test]
    async fn test_delete_surrounding_character_objects(cx: &mut gpui::TestAppContext) {
        let mut cx = NeovimBackedTestContext::new(cx).await;

        for (start, end) in SURROUNDING_OBJECTS {
            if ((start == &'\'' || start == &'`' || start == &'"')
                && !ExemptionFeatures::QuotesSeekForward.supported())
                || (start == &'<' && !ExemptionFeatures::AngleBracketsFreezeNeovim.supported())
            {
                continue;
            }
            let marked_string = SURROUNDING_MARKER_STRING
                .replace('`', &start.to_string())
                .replace('\'', &end.to_string());

            cx.assert_binding_matches_all(["d", "i", &start.to_string()], &marked_string)
                .await;
            cx.assert_binding_matches_all(["d", "i", &end.to_string()], &marked_string)
                .await;
            cx.assert_binding_matches_all(["d", "a", &start.to_string()], &marked_string)
                .await;
            cx.assert_binding_matches_all(["d", "a", &end.to_string()], &marked_string)
                .await;
        }
    }
}<|MERGE_RESOLUTION|>--- conflicted
+++ resolved
@@ -182,15 +182,10 @@
     ignore_punctuation: bool,
 ) -> Option<Range<DisplayPoint>> {
     // Use motion::right so that we consider the character under the cursor when looking for the start
-<<<<<<< HEAD
-    let language = map.buffer_snapshot.language_at(relative_to.to_point(map));
-    let start = movement::find_preceding_boundary(
-=======
     let scope = map
         .buffer_snapshot
         .language_scope_at(relative_to.to_point(map));
-    let start = movement::find_preceding_boundary_in_line(
->>>>>>> 0e41c6c5
+    let start = movement::find_preceding_boundary(
         map,
         right(map, relative_to, 1),
         movement::FindRange::SingleLine,
@@ -199,15 +194,10 @@
                 != char_kind(&scope, right).coerce_punctuation(ignore_punctuation)
         },
     );
-<<<<<<< HEAD
+
     let end = movement::find_boundary(map, relative_to, FindRange::SingleLine, |left, right| {
-        char_kind(language, left).coerce_punctuation(ignore_punctuation)
-            != char_kind(language, right).coerce_punctuation(ignore_punctuation)
-=======
-    let end = movement::find_boundary_in_line(map, relative_to, |left, right| {
         char_kind(&scope, left).coerce_punctuation(ignore_punctuation)
             != char_kind(&scope, right).coerce_punctuation(ignore_punctuation)
->>>>>>> 0e41c6c5
     });
 
     Some(start..end)
@@ -275,15 +265,9 @@
     );
 
     let mut word_found = false;
-<<<<<<< HEAD
     let end = movement::find_boundary(map, relative_to, FindRange::MultiLine, |left, right| {
-        let left_kind = char_kind(language, left).coerce_punctuation(ignore_punctuation);
-        let right_kind = char_kind(language, right).coerce_punctuation(ignore_punctuation);
-=======
-    let end = movement::find_boundary(map, relative_to, |left, right| {
         let left_kind = char_kind(&scope, left).coerce_punctuation(ignore_punctuation);
         let right_kind = char_kind(&scope, right).coerce_punctuation(ignore_punctuation);
->>>>>>> 0e41c6c5
 
         let found = (word_found && left_kind != right_kind) || right == '\n' && left == '\n';
 
