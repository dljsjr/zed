--- conflicted
+++ resolved
@@ -1,13 +1,8 @@
 use std::sync::Arc;
 
 use crate::{
-<<<<<<< HEAD
     Bounds, Element, ImageData, InteractiveElement, InteractiveElementState, Interactivity,
-    LayoutId, Pixels, RenderOnce, SharedString, StyleRefinement, Styled, WindowContext,
-=======
-    Bounds, Element, InteractiveElement, InteractiveElementState, Interactivity, IntoElement,
-    LayoutId, Pixels, SharedString, StyleRefinement, Styled, WindowContext,
->>>>>>> 72a1ada0
+    IntoElement, LayoutId, Pixels, SharedString, StyleRefinement, Styled, WindowContext,
 };
 use futures::FutureExt;
 use util::ResultExt;
