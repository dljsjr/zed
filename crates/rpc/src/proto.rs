--- conflicted
+++ resolved
@@ -299,7 +299,6 @@
     (SetRoomParticipantRole, Foreground),
     (BlameBuffer, Foreground),
     (BlameBufferResponse, Foreground),
-<<<<<<< HEAD
     (CreateRemoteProject, Foreground),
     (CreateDevServer, Foreground),
     (CreateDevServerResponse, Foreground),
@@ -311,10 +310,8 @@
     (JoinRemoteProject, Foreground),
     (RejoinRemoteProjects, Foreground),
     (RejoinRemoteProjectsResponse, Foreground),
-=======
     (MultiLspQuery, Background),
     (MultiLspQueryResponse, Background),
->>>>>>> f327118e
 );
 
 request_messages!(
@@ -406,7 +403,6 @@
     (LspExtExpandMacro, LspExtExpandMacroResponse),
     (SetRoomParticipantRole, Ack),
     (BlameBuffer, BlameBufferResponse),
-<<<<<<< HEAD
     (CreateRemoteProject, Ack),
     (CreateDevServer, CreateDevServerResponse),
     (ShutdownDevServer, Ack),
@@ -414,9 +410,7 @@
     (JoinRemoteProject, JoinProjectResponse),
     (RejoinRemoteProjects, RejoinRemoteProjectsResponse),
     (ReconnectDevServer, ReconnectDevServerResponse),
-=======
     (MultiLspQuery, MultiLspQueryResponse),
->>>>>>> f327118e
 );
 
 entity_messages!(
